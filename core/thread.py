import discord
from discord.ext.commands import UserInputError

import re
import string
import asyncio
from io import BytesIO
from urllib.parse import urlparse
from datetime import datetime, timedelta
from traceback import print_exc

from core.decorators import async_executor
from colorthief import ColorThief


class Thread:
    """Represents a discord modmail thread"""

    def __init__(self, manager, recipient):
        self.manager = manager
        self.bot = manager.bot
        self.id = recipient.id if recipient else None
        self.recipient = recipient
        self.channel = None
        self.ready_event = asyncio.Event()
        self.close_task = None

    def __repr__(self):
        return (f'Thread(recipient="{self.recipient}", '
                f'channel={self.channel.id})')

    def wait_until_ready(self):
        """Blocks execution until the thread is fully set up."""
        return self.ready_event.wait()

    @property
    def ready(self):
        return self.ready_event.is_set()

    @ready.setter
    def ready(self, flag):
        if flag is True:
            self.ready_event.set()
    
    def _close_after(self, closer, silent, delete_channel, message):
        return self.bot.loop.create_task(
            self._close(closer, silent, delete_channel, message, True)
        )

    async def close(self, *, closer, after=0, silent=False,
                    delete_channel=True, message=None):
        """Close a thread now or after a set time in seconds"""

        # restarts the after timer
        await self.cancel_closure()

        if after > 0:
            # TODO: Add somewhere to clean up broken closures
            #  (when channel is already deleted)
            await self.bot.config.update()
            now = datetime.utcnow()
            items = {
                # 'initiation_time': now.isoformat(),
                'time': (now + timedelta(seconds=after)).isoformat(),
                'closer_id': closer.id,
                'silent': silent,
                'delete_channel': delete_channel,
                'message': message
            }
            self.bot.config.closures[str(self.id)] = items
            await self.bot.config.update()

            self.close_task = self.bot.loop.call_later(
                after, self._close_after, closer,
                silent, delete_channel, message
            )
            return

        return await self._close(closer, silent, delete_channel, message)

    async def _close(self, closer, silent=False, delete_channel=True,
                     message=None, scheduled=False):
        del self.manager.cache[self.id]

        await self.cancel_closure()

        if str(self.id) in self.bot.config.subscriptions:
            del self.bot.config.subscriptions[str(self.id)]

        # Logging
        log_data = await self.bot.modmail_api.post_log(self.channel.id, {
            'open': False,
<<<<<<< HEAD
            'closed_at': str(datetime.utcnow()),
=======
            'closed_at': str(datetime.datetime.utcnow()),
            'close_message': message if not silent else None,
>>>>>>> bddfbdc2
            'closer': {
                'id': str(closer.id),
                'name': closer.name,
                'discriminator': closer.discriminator,
                'avatar_url': closer.avatar_url,
                'mod': True
            }
        })

<<<<<<< HEAD
        if isinstance(log_data, str):
            print(log_data)  # errored somehow on server
            return

        if self.bot.selfhosted:
            log_url = f"{self.bot.config.log_url}/logs/{log_data['key']}"
        else:
            log_url = f"https://logs.modmail.tk/{log_data['key']}"
=======
        if not isinstance(log_data, str) or log_data is not None:
            if self.bot.selfhosted:
                log_url = f"{self.bot.config.log_url.strip('/')}/logs/{log_data['key']}"
            else:
                log_url = f"https://logs.modmail.tk/{log_data['key']}"
>>>>>>> bddfbdc2

            user = self.recipient.mention if self.recipient else f'`{self.id}`'

            if log_data['messages']:
                msg = str(log_data['messages'][0]['content'])
                sneak_peak = msg if len(msg) < 50 else msg[:48] + '...'
            else:
                sneak_peak = 'No content'
            
            desc = f"{user} [`{log_data['key']}`]({log_url}): {sneak_peak}"
        else:
            desc = "Could not resolve log url."

        em = discord.Embed(description=desc, color=discord.Color.red())

        event = 'Thread Closed as Scheduled' if scheduled else 'Thread Closed'
        # em.set_author(name=f'Event: {event}', url=log_url)
        em.set_footer(text=f'{event} by {closer} ({closer.id})')
        em.timestamp = datetime.utcnow()

        tasks = [
            self.bot.log_channel.send(embed=em),
            self.bot.config.update()
        ]

        # Thread closed message 

        em = discord.Embed(title='Thread Closed', color=discord.Color.red())
<<<<<<< HEAD

        if not message:
            message = f'{closer.mention} has closed this modmail thread.'
        em.description = message
=======
        em.description = message or \
            f'{closer.mention} has closed this Modmail thread.'
>>>>>>> bddfbdc2

        if not silent and self.recipient is not None:
            tasks.append(self.recipient.send(embed=em))
        
        if delete_channel:
            tasks.append(self.channel.delete())
        
        await asyncio.gather(*tasks)

    async def cancel_closure(self):
        if self.close_task is not None:
            self.close_task.cancel()
            self.close_task = None

        to_update = self.bot.config.closures.pop(str(self.id), None)
        if to_update is not None:
            await self.bot.config.update()

    @staticmethod
    async def _edit_thread_message(channel, message_id, message):
        async for msg in channel.history():
            if not msg.embeds:
                continue
            em = msg.embeds[0]
            if em and em.author and em.author.url:
                if str(message_id) == str(em.author.url).split('/')[-1]:
                    if ' - (Edited)' not in em.footer.text:
                        em.set_footer(text=em.footer.text + ' - (Edited)')
                    em.description = message
                    await msg.edit(embed=em)
                    break

    def edit_message(self, message_id, message):
        return asyncio.gather(
            self._edit_thread_message(self.recipient, message_id, message),
            self._edit_thread_message(self.channel, message_id, message)
        )
    
    async def note(self, message):
        if not message.content and not message.attachments:
            raise commands.UserInputError
            
        await asyncio.gather(
            self.bot.modmail_api.append_log(message, self.channel.id, type='system'),
            self.send(message, self.channel, note=True)
        )
        

    async def reply(self, message):
        if not message.content and not message.attachments:
            raise UserInputError
        if all(not g.get_member(self.id) for g in self.bot.guilds):
            return await message.channel.send(
                embed=discord.Embed(
                    color=discord.Color.red(),
                    description='This user shares no servers with '
                                'me and is thus unreachable.'
                )
            )

        tasks = [
            # in thread channel
            self.send(message, self.channel, from_mod=True),
            # to user
            self.send(message, self.recipient, from_mod=True),
            ]
        
        self.bot.loop.create_task(
            self.bot.modmail_api.append_log(message, self.channel.id)
            )

        if self.close_task is not None:
            # cancel closing if a thread message is sent.
            await self.cancel_closure()
            tasks.append(
                self.channel.send(
                    embed=discord.Embed(
                        color=discord.Color.red(),
                        description='Scheduled close has been cancelled.'
                    )
                )
            )

        await asyncio.gather(*tasks)

    async def send(self, message, destination=None, from_mod=False, note=False):
        if self.close_task is not None:
            # cancel closing if a thread message is sent.
            await self.cancel_closure()
<<<<<<< HEAD
            await self.channel.send(
                embed=discord.Embed(
                    color=discord.Color.red(),
                    description='Scheduled close has been cancelled.'
                )
            )
=======
            await self.channel.send(embed=discord.Embed(
                color=discord.Color.red(),
                description='Scheduled close has been cancelled.'))
        
        if not from_mod and not note:
            self.bot.loop.create_task(
                self.bot.modmail_api.append_log(message, self.channel.id)
                )
>>>>>>> bddfbdc2

        if not self.ready:
            await self.wait_until_ready()

        destination = destination or self.channel
<<<<<<< HEAD
        if from_mod and not isinstance(destination, discord.User):
            self.bot.loop.create_task(
                self.bot.modmail_api.append_log(message)
            )
        elif not from_mod:
            self.bot.loop.create_task(
                self.bot.modmail_api.append_log(message, destination.id)
            )
=======
>>>>>>> bddfbdc2

        author = message.author

        em = discord.Embed(description=message.content,
                           timestamp=message.created_at)

        system_avatar_url = 'https://discordapp.com/assets/f78426a064bc9dd24847519259bc42af.png'

        # store message id in hidden url
        em.set_author(name=str(author) if not note else 'Note',
                      icon_url=author.avatar_url if not note else system_avatar_url,
                      url=message.jump_url)

        image_types = ['.png', '.jpg', '.gif', '.jpeg', '.webp']

        def is_image_url(u, _):
            for x in image_types:
                if urlparse(u.lower()).path.endswith(x):
                    return True
            return False

        delete_message = not bool(message.attachments)

        attachments = [(a.url, a.filename) for a in message.attachments]
        
        images = [x for x in attachments if is_image_url(*x)]
        attachments = [x for x in attachments if not is_image_url(*x)]

        image_links = [
            (link, None) for link in re.findall(r'(https?://[^\s]+)',
                                                message.content)
        ]
        image_links = [x for x in image_links if is_image_url(*x)]
        images.extend(image_links)

        embedded_image = False

        prioritize_uploads = any(i[1] is not None for i in images)

        additional_count = 1

        for att in images:  # TODO: Logic needs review
            if not prioritize_uploads or (
                    is_image_url(*att) and not
                    embedded_image and
                    att[1]
            ):
                em.set_image(url=att[0])
                embedded_image = True
            elif att[1] is not None:
                link = f'[{att[1]}]({att[0]})'
                em.add_field(
                    name=f'Additional Image upload ({additional_count})',
                    value=link,
                    inline=False
                )
                additional_count += 1
        
        file_upload_count = 1

        for att in attachments:
            em.add_field(name=f'File upload ({file_upload_count})',
                         value=f'[{att[1]}]({att[0]})')
            file_upload_count += 1

<<<<<<< HEAD
=======
        if from_mod:
            em.color = discord.Color.green()
            em.set_footer(text=f'Moderator')
        elif note:
            em.color = discord.Color.blurple()
            em.set_footer(text=f'System ({author.name})')
        else:
            em.color = discord.Color.gold()
            em.set_footer(text=f'User')

>>>>>>> bddfbdc2
        await destination.trigger_typing()

        if not from_mod:
            mentions = self.get_notifications()
            em.color = discord.Color.gold()
            em.set_footer(text=f'User')
        else:
            mentions = None
            em.color = discord.Color.green()
            em.set_footer(text=f'Moderator')
            
        await destination.send(mentions, embed=em)

        if delete_message:
            try:
                await message.delete()
            except discord.HTTPException:
                pass
        
    def get_notifications(self):
        config = self.bot.config
        key = str(self.id)

        mentions = []
        mentions.extend(config['subscriptions'].get(key, []))

        if key in config['notification_squad']:
            mentions.extend(config['notification_squad'][key])
            del config['notification_squad'][key]
            self.bot.loop.create_task(config.update())
        
        return ' '.join(mentions)


class ThreadManager:
    """Class that handles storing, finding and creating Modmail threads."""

    def __init__(self, bot):
        self.bot = bot
        self.cache = {}

    async def populate_cache(self):
        for channel in self.bot.modmail_guild.text_channels:
            if channel.category != self.bot.main_category and not \
               self.bot.using_multiple_server_setup:
                continue
            await self.find(channel=channel)

    def __len__(self):
        return len(self.cache)

    def __iter__(self):
        return iter(self.cache.values())

    def __getitem__(self, item):
        return self.cache[item]

    async def find(self, *, recipient=None, channel=None):
        """Finds a thread from cache or from discord channel topics."""
        if recipient is None and channel is not None:
            return await self._find_from_channel(channel)

        thread = None
        try:
            thread = self.cache[recipient.id]
        except KeyError:
            channel = discord.utils.get(
                self.bot.modmail_guild.text_channels,
                topic=f'User ID: {recipient.id}'
            )
            if channel:
                self.cache[recipient.id] = thread = Thread(self, recipient)
                # TODO: Fix this:
                thread.channel = channel
                thread.ready = True
        finally:
            return thread

    async def _find_from_channel(self, channel):
        """
        Tries to find a thread from a channel channel topic,
        if channel topic doesnt exist for some reason, falls back to
        searching channel history for genesis embed and
        extracts user_id from that.
        """
        user_id = None

        if channel.topic and 'User ID: ' in channel.topic:
            user_id = int(re.findall(r'\d+', channel.topic)[0])

        # BUG: When discord fails to create channel topic.
        # search through message history
        elif channel.topic is None:
            async for message in channel.history(limit=50):
                if message.embeds:
                    em = message.embeds[0]
                    # TODO: use re.search instead
                    matches = re.findall(r'User ID: (\d+)',
                                         str(em.footer.text))
                    if matches:
                        user_id = int(matches[0])
                        break

        if user_id is not None:
            if user_id in self.cache:
                return self.cache[user_id]

            recipient = self.bot.get_user(user_id)  # this could be None

            self.cache[user_id] = thread = Thread(self, recipient)
            thread.ready = True
            thread.channel = channel
            thread.id = user_id

            return thread

    async def create(self, recipient, *, creator=None, category=None):
        """Creates a Modmail thread"""

        em = discord.Embed(
            title='Thread created!',
            description=self.bot.config.get(
                'thread_creation_response',
                'The moderation team will get back to you as soon as possible!'
            ),
            color=discord.Color.green()
        )

        if creator is None:
            self.bot.loop.create_task(recipient.send(embed=em))

        self.cache[recipient.id] = thread = Thread(self, recipient)

        overwrites = { 
            self.bot.modmail_guild.default_role: discord.PermissionOverwrite(read_messages=False) 
            }
        # in case it creates a channel outside of category

        category = category or self.bot.main_category

        if category is not None:
            overwrites = None 

        channel = await self.bot.modmail_guild.create_text_channel(
            name=self._format_channel_name(recipient),
            category=category,
            overwrites=overwrites,
            reason='Creating a thread channel'
        )

        thread.channel = channel

        log_url, log_data = await asyncio.gather(
<<<<<<< HEAD
            self.bot.modmail_api.get_log_url(recipient,
                                             channel,
                                             creator or recipient),
            self.bot.modmail_api.get_user_logs(recipient.id),
            # self.get_dominant_color(recipient.avatar_url),
=======
            self.bot.modmail_api.get_log_url(recipient, channel, creator or recipient),
            self.bot.modmail_api.get_user_logs(recipient.id)
            # self.get_dominant_color(recipient.avatar_url)
>>>>>>> bddfbdc2
        )

        log_count = sum(1 for log in log_data if not log['open'])
        info_embed = self._format_info_embed(recipient, creator,
                                             log_url, log_count,
                                             discord.Color.green())

        topic = f'User ID: {recipient.id}'
        if creator:
            mention = None
        else:
            mention = self.bot.config.get('mention', '@here')

        _, msg = await asyncio.gather(
            channel.edit(topic=topic),
            channel.send(mention, embed=info_embed)
        )

        thread.ready = True
        await msg.pin()

        return thread

    async def find_or_create(self, recipient):
        return await self.find(recipient=recipient) or \
               await self.create(recipient)

    @staticmethod
    def valid_image_url(url):
        """Checks if a url leads to an image."""
        types = ['.png', '.jpg', '.gif', '.webp']
        parsed = urlparse(url)
        if any(parsed.path.endswith(i) for i in types):
            return url.replace(parsed.query, 'size=128')
        return False

    @async_executor()
    def _do_get_dc(self, image, quality):
        with BytesIO(image) as f:
            return ColorThief(f).get_color(quality=quality)

    async def get_dominant_color(self, url=None, quality=10):
        """
        Returns the dominant color of an image from a url
        (misc)
        """
        url = self.valid_image_url(url)

        if not url:
            raise ValueError('Invalid image url passed.')
        try:
            async with self.bot.session.get(url) as resp:
                image = await resp.read()
                color = await self._do_get_dc(image, quality)
        except Exception:
            print_exc()
            return discord.Color.blurple()
        else:
            return discord.Color.from_rgb(*color)

    def _format_channel_name(self, author):
        """Sanitises a username for use with text channel names"""
        name = author.name.lower()
        allowed = string.ascii_letters + string.digits + '-'
        new_name = ''.join(l for l in name if l in allowed) or 'null'
        new_name += f'-{author.discriminator}'

        while new_name in [c.name for c in
                           self.bot.modmail_guild.text_channels]:
            new_name += '-x'  # two channels with same name

        return new_name

    def _format_info_embed(self, user, creator, log_url, log_count, dc):
        """Get information about a member of a server
        supports users from the guild or not."""
        member = self.bot.guild.get_member(user.id)
        avi = user.avatar_url
        time = datetime.utcnow()
        if creator:
            desc = f'{creator.mention} has created ' \
                   f'a thread with {user.mention}'
        else:
            desc = f'{user.mention} has started a thread'

        key = log_url.split('/')[-1]
        desc = f'{desc} [`{key}`]({log_url})'

        role_names = ''
        if member:
            separate_server = self.bot.guild != self.bot.modmail_guild
            roles = sorted(member.roles, key=lambda c: c.position)
            if separate_server:
                role_names = ', '.join(r.name for r in roles
                                       if r.name != "@everyone")
            else:
                role_names = ' '.join(r.mention for r in roles
                                      if r.name != "@everyone")

        em = discord.Embed(colour=dc, description=desc, timestamp=time)

        def days(d):
            return ' day ago.' if d == '1' else ' days ago.'

        created = str((time - user.created_at).days)
        # em.add_field(name='Mention', value=user.mention)
        em.add_field(name='Registered', value=created + days(created))
        footer = 'User ID: ' + str(user.id)
        em.set_footer(text=footer)
        em.set_author(name=str(user), icon_url=avi)
        em.set_thumbnail(url=avi)

        if member:
            if log_count:
                em.add_field(name='Past logs', value=f'{log_count}')
            joined = str((time - member.joined_at).days)
            em.add_field(name='Joined', value=joined + days(joined))
            if member.nick:
                em.add_field(name='Nickname', value=member.nick, inline=True)
            if role_names:
                em.add_field(name='Roles', value=role_names, inline=False)
        else:
            em.set_footer(text=f'{footer} | Note: this member'
                               ' is not part of this server.')

        return em<|MERGE_RESOLUTION|>--- conflicted
+++ resolved
@@ -90,12 +90,8 @@
         # Logging
         log_data = await self.bot.modmail_api.post_log(self.channel.id, {
             'open': False,
-<<<<<<< HEAD
             'closed_at': str(datetime.utcnow()),
-=======
-            'closed_at': str(datetime.datetime.utcnow()),
             'close_message': message if not silent else None,
->>>>>>> bddfbdc2
             'closer': {
                 'id': str(closer.id),
                 'name': closer.name,
@@ -105,22 +101,12 @@
             }
         })
 
-<<<<<<< HEAD
-        if isinstance(log_data, str):
-            print(log_data)  # errored somehow on server
-            return
-
-        if self.bot.selfhosted:
-            log_url = f"{self.bot.config.log_url}/logs/{log_data['key']}"
-        else:
-            log_url = f"https://logs.modmail.tk/{log_data['key']}"
-=======
         if not isinstance(log_data, str) or log_data is not None:
             if self.bot.selfhosted:
-                log_url = f"{self.bot.config.log_url.strip('/')}/logs/{log_data['key']}"
+                log_url = f"{self.bot.config.log_url.strip('/')}/" \
+                          f"logs/{log_data['key']}"
             else:
                 log_url = f"https://logs.modmail.tk/{log_data['key']}"
->>>>>>> bddfbdc2
 
             user = self.recipient.mention if self.recipient else f'`{self.id}`'
 
@@ -149,22 +135,17 @@
         # Thread closed message 
 
         em = discord.Embed(title='Thread Closed', color=discord.Color.red())
-<<<<<<< HEAD
 
         if not message:
-            message = f'{closer.mention} has closed this modmail thread.'
+            message = f'{closer.mention} has closed this Modmail thread.'
         em.description = message
-=======
-        em.description = message or \
-            f'{closer.mention} has closed this Modmail thread.'
->>>>>>> bddfbdc2
 
         if not silent and self.recipient is not None:
             tasks.append(self.recipient.send(embed=em))
-        
+
         if delete_channel:
             tasks.append(self.channel.delete())
-        
+
         await asyncio.gather(*tasks)
 
     async def cancel_closure(self):
@@ -198,13 +179,14 @@
     
     async def note(self, message):
         if not message.content and not message.attachments:
-            raise commands.UserInputError
+            raise UserInputError
             
         await asyncio.gather(
-            self.bot.modmail_api.append_log(message, self.channel.id, type='system'),
+            self.bot.modmail_api.append_log(message,
+                                            self.channel.id,
+                                            type='system'),
             self.send(message, self.channel, note=True)
         )
-        
 
     async def reply(self, message):
         if not message.content and not message.attachments:
@@ -225,9 +207,7 @@
             self.send(message, self.recipient, from_mod=True),
             ]
         
-        self.bot.loop.create_task(
-            self.bot.modmail_api.append_log(message, self.channel.id)
-            )
+        await self.bot.modmail_api.append_log(message, self.channel.id)
 
         if self.close_task is not None:
             # cancel closing if a thread message is sent.
@@ -243,54 +223,38 @@
 
         await asyncio.gather(*tasks)
 
-    async def send(self, message, destination=None, from_mod=False, note=False):
+    async def send(self, message, destination=None,
+                   from_mod=False, note=False):
         if self.close_task is not None:
             # cancel closing if a thread message is sent.
             await self.cancel_closure()
-<<<<<<< HEAD
-            await self.channel.send(
-                embed=discord.Embed(
+            await self.channel.send(embed=discord.Embed(
                     color=discord.Color.red(),
                     description='Scheduled close has been cancelled.'
                 )
             )
-=======
-            await self.channel.send(embed=discord.Embed(
-                color=discord.Color.red(),
-                description='Scheduled close has been cancelled.'))
-        
+
         if not from_mod and not note:
-            self.bot.loop.create_task(
-                self.bot.modmail_api.append_log(message, self.channel.id)
-                )
->>>>>>> bddfbdc2
+            await self.bot.modmail_api.append_log(message, self.channel.id)
 
         if not self.ready:
             await self.wait_until_ready()
 
         destination = destination or self.channel
-<<<<<<< HEAD
-        if from_mod and not isinstance(destination, discord.User):
-            self.bot.loop.create_task(
-                self.bot.modmail_api.append_log(message)
-            )
-        elif not from_mod:
-            self.bot.loop.create_task(
-                self.bot.modmail_api.append_log(message, destination.id)
-            )
-=======
->>>>>>> bddfbdc2
 
         author = message.author
 
         em = discord.Embed(description=message.content,
                            timestamp=message.created_at)
 
-        system_avatar_url = 'https://discordapp.com/assets/f78426a064bc9dd24847519259bc42af.png'
+        system_avatar_url = 'https://discordapp.com/assets/' \
+                            'f78426a064bc9dd24847519259bc42af.png'
 
         # store message id in hidden url
+        avatar_url = author.avatar_url if not note else system_avatar_url
+
         em.set_author(name=str(author) if not note else 'Note',
-                      icon_url=author.avatar_url if not note else system_avatar_url,
+                      icon_url=avatar_url,
                       url=message.jump_url)
 
         image_types = ['.png', '.jpg', '.gif', '.jpeg', '.webp']
@@ -345,8 +309,6 @@
                          value=f'[{att[1]}]({att[0]})')
             file_upload_count += 1
 
-<<<<<<< HEAD
-=======
         if from_mod:
             em.color = discord.Color.green()
             em.set_footer(text=f'Moderator')
@@ -357,18 +319,13 @@
             em.color = discord.Color.gold()
             em.set_footer(text=f'User')
 
->>>>>>> bddfbdc2
         await destination.trigger_typing()
 
         if not from_mod:
             mentions = self.get_notifications()
-            em.color = discord.Color.gold()
-            em.set_footer(text=f'User')
         else:
             mentions = None
-            em.color = discord.Color.green()
-            em.set_footer(text=f'Moderator')
-            
+
         await destination.send(mentions, embed=em)
 
         if delete_message:
@@ -492,7 +449,8 @@
         self.cache[recipient.id] = thread = Thread(self, recipient)
 
         overwrites = { 
-            self.bot.modmail_guild.default_role: discord.PermissionOverwrite(read_messages=False) 
+            self.bot.modmail_guild.default_role:
+                discord.PermissionOverwrite(read_messages=False)
             }
         # in case it creates a channel outside of category
 
@@ -511,17 +469,11 @@
         thread.channel = channel
 
         log_url, log_data = await asyncio.gather(
-<<<<<<< HEAD
             self.bot.modmail_api.get_log_url(recipient,
                                              channel,
                                              creator or recipient),
             self.bot.modmail_api.get_user_logs(recipient.id),
             # self.get_dominant_color(recipient.avatar_url),
-=======
-            self.bot.modmail_api.get_log_url(recipient, channel, creator or recipient),
-            self.bot.modmail_api.get_user_logs(recipient.id)
-            # self.get_dominant_color(recipient.avatar_url)
->>>>>>> bddfbdc2
         )
 
         log_count = sum(1 for log in log_data if not log['open'])
