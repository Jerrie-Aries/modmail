# Changelog

All notable changes to this project will be documented in this file.

The format is based on [Keep a Changelog](https://keepachangelog.com/en/1.0.0/).
This project mostly adheres to [Semantic Versioning](https://semver.org/spec/v2.0.0.html);
however, insignificant breaking changes do not guarantee a major version bump, see the reasoning [here](https://github.com/kyb3r/modmail/issues/319). If you're a plugin developer, note the "BREAKING" section.

<<<<<<< HEAD
# v4.0.0

### Breaking

- Modmail now requires [`Message Content` privileged intent](https://support-dev.discord.com/hc/en-us/articles/4404772028055-Message-Content-Privileged-Intent-for-Verified-Bots).
- Upgraded to discord.py v2.0 ([internal changes](https://discordpy.readthedocs.io/en/latest/migrating.html), [GH #2990](https://github.com/kyb3r/modmail/issues/2990)).
- Python 3.8 or higher is required.
- Asyncio changes ([gist](https://gist.github.com/Rapptz/6706e1c8f23ac27c98cee4dd985c8120))

### Added

- `use_hoisted_top_role` config to use change how default mod tags work, see `v3.10.0#Added` for details. ([PR #3093](https://github.com/kyb3r/modmail/pull/3093))
- `require_close_reason` config to require a reason to close a thread. ([GH #3107](https://github.com/kyb3r/modmail/issues/3107))
- `plain_snippets` config to force all snippets to be plain. ([GH #3083](https://github.com/kyb3r/modmail/issues/3083))
- `?fpareply` and `?fpreply` to reply to messages with variables plainly.
- `use_nickname_channel_name` config to use nicknames instead of usernames for channel names. ([GH #3112](https://github.com/kyb3r/modmail/issues/3112))
- `use_random_channel_name` config to use random nicknames vaguely tied to user ID. It is unable to be computed in reverse. ([GH #3143](https://github.com/kyb3r/modmail/issues/3143))
- `show_log_url_button` config to show Log URL button. ([GH #3122](https://github.com/kyb3r/modmail/issues/3122))
- Select menus for certain paginators.
- `Title` field in `?logs`. ([GH #3142](https://github.com/kyb3r/modmail/issues/3142))
- Snippets can be used in aliases. ([GH #3108](https://github.com/kyb3r/modmail/issues/3108), [PR #3124](https://github.com/kyb3r/modmail/pull/3124))
- `?snippet make/create` as aliases to `?snippet add`. ([GH #3172](https://github.com/kyb3r/modmail/issues/3173), [PR #3174](https://github.com/kyb3r/modmail/pull/3174))

### Improved

- Modmail now uses per-server avatars if applicable. ([GH #3048](https://github.com/kyb3r/modmail/issues/3048))
- Use discord relative timedeltas. ([GH #3046](https://github.com/kyb3r/modmail/issues/3046))
- Use discord native buttons for all paginator sessions.
- `?help` and `?blocked` paginator sessions now have better multi-page UI.
- Autoupdate now automatically updates pipenv dependencies if possible.

### Fixed

- Several minor typos. ([PR #3095](https://github.com/kyb3r/modmail/pull/3095), [PR #3116](https://github.com/kyb3r/modmail/pull/3116))
- Certain cases where fallback categories were not working as intended. ([PR #3109](https://github.com/kyb3r/modmail/pull/3109))
- `?contact` would create in a random category in silent mode. ([GH #3091](https://github.com/kyb3r/modmail/issues/3091), [PR #3092](https://github.com/kyb3r/modmail/pull/3092))
- Certain cases where `?close` would fail if closer isn't in cache. ([GH #3104](https://github.com/kyb3r/modmail/issues/3104), [PR #3105](https://github.com/kyb3r/modmail/pull/3105))
- Stickers now work in Modmail.
- Large server sizes results in Guild.name == None. ([GH #3088](https://github.com/kyb3r/modmail/issues/3088))
- Attachments now work on plain replies. ([GH #3102](https://github.com/kyb3r/modmail/issues/3102))
- Support LOTTIE stickers. ([GH #3119](https://github.com/kyb3r/modmail/issues/3119))
- Editing notes now work. ([GH #3094](https://github.com/kyb3r/modmail/issues/3094))
- Commands now work in threads.
- Audit log searching now properly works.
- Old data causing `?blocked` to fail. ([GH #3131](https://github.com/kyb3r/modmail/issues/3131))
- Delete channel auto close functionality now works.
- Improved error handling for autoupdate. ([PR #3161](https://github.com/kyb3r/modmail/pull/3161))
- Skip loading of already-loaded cog. ([PR #3172](https://github.com/kyb3r/modmail/pull/3172))
- Respect plugin's `cog_command_error`. ([GH #3170](https://github.com/kyb3r/modmail/issues/3170), [PR #3178](https://github.com/kyb3r/modmail/pull/3178))
- Use silent as a typing literal for contacting. ([GH #3179](https://github.com/kyb3r/modmail/issues/3179))

### Internal

- Improve regex parsing of channel topics. ([GH #3114](https://github.com/kyb3r/modmail/issues/3114), [PR #3111](https://github.com/kyb3r/modmail/pull/3111))
- Add warning if deploying on a developmental version.
- Extensions are now loaded `on_connect`.
- MongoDB v5.0 clients are now supported. ([GH #3126](https://github.com/kyb3r/modmail/issues/3126))
- Bump python-dotenv to v0.20.0, support for python 3.10
- Bump emoji to v1.7.0
- Bump aiohttp to v3.8.1
- Bump lottie to v0.6.11
- Remove deprecated `core/decorators.py` from v3.3.0

# v3.10.3

### Improved

- Thread genesis message now shows other recipients.

### Fixed

- `?snippet add` now properly blocks command names.

### Internal

- Set `LOG_DISCORD` environment variable to the logger level and log discord events.
=======
# v3.10.3
This is a hotfix for contact command.

### Fixed

- Fixed a bug where contacting with no category argument defaults to the top category.

>>>>>>> be14cca8

# v3.10.2
This is a hotfix for react to contact.

### Fixed

- React to contact now works properly.

# v3.10.1

This is a hotfix for the edit command.

### Fixed

- `?edit` now works properly.

# v3.10.0

v3.10 adds group conversations while resolving other bugs and QOL changes. It is potentially breaking to some plugins that adds functionality to threads.

### Breaking

- `Thread.recipient` (`str`) is now `Thread.recipients` (`List[str]`).
- `Thread.reply` now returns `mod_message, user_message1, user_message2`... It is no longer limited at a size 2 tuple.

### Added

- Ability to have group conversations with up to 5 users. ([GH #143](https://github.com/kyb3r/modmail/issues/143))
- Snippets are invoked case insensitively. ([GH #3077](https://github.com/kyb3r/modmail/issues/3077), [PR #3080](https://github.com/kyb3r/modmail/pull/3080))
- Default tags now use top hoisted role. ([GH #3014](https://github.com/kyb3r/modmail/issues/3014))
- New thread-related config - `thread_show_roles`, `thread_show_account_age`, `thread_show_join_age`, `thread_cancelled`, `thread_creation_contact_title`, `thread_creation_self_contact_response`, `thread_creation_contact_response`. ([GH #3072](https://github.com/kyb3r/modmail/issues/3072))
- `use_timestamp_channel_name` config to create thread channels by timestamp.

### Improved

- `?contact` now accepts a role or multiple users (creates a group conversation). ([GH #3082](https://github.com/kyb3r/modmail/issues/3082))
- Aliases are now supported in autotrigger. ([GH #3081](https://github.com/kyb3r/modmail/pull/3081))

### Fixed

- Certain situations where the internal thread cache breaks and spams new channels. ([GH #3022](https://github.com/kyb3r/modmail/issues/3022), [PR #3028](https://github.com/kyb3r/modmail/pull/3028))
- Blocked users are now no longer allowed to use `?contact` and react to contact. ([COMMENT #819004157](https://github.com/kyb3r/modmail/issues/2969#issuecomment-819004157), [PR #3027](https://github.com/kyb3r/modmail/pull/3027))
- UnicodeEncodeError will no longer be raised on Windows. ([PR #3043](https://github.com/kyb3r/modmail/pull/3043))
- Notifications are no longer duplicated when using both `?notify` and `subscribe`. ([PR #3015](https://github.com/kyb3r/modmail/pull/3015))
- `?contact` now works properly with both category and silent. ([GH #3076](https://github.com/kyb3r/modmail/issues/3076))
- `close_on_leave_reason` now works properly when `close_on_leave` is enabled. ([GH #3075](https://github.com/kyb3r/modmail/issues/3075))
- Invalid arguments are now properly catched and a proper error message is sent.
- Update database after resetting/purging all plugins. ([GH #3011](https://github.com/kyb3r/modmail/pull/3011))
- `thread_auto_close` timer now only resets on non-note and replies from mods. ([GH #3030](https://github.com/kyb3r/modmail/issues/3030))
- Deleted messages are now deleted on both ends. ([GH #3041](https://github.com/kyb3r/modmail/issues/3041), [@JerrieAries](https://github.com/kyb3r/modmail/commit/20b31f8e8b5497943513997fef788d72ae668438))
- Persistent notes are now properly deleted from the database. ([GH #3013](https://github.com/kyb3r/modmail/issues/3013))
- Modmail Bot is now recognized to have `OWNER` permission level. This affects what can be run in autotriggers.

### Internal

- Fix return types, type hints and unresolved references ([PR #3009](https://github.com/kyb3r/modmail/pull/3009))
- Reload thread cache only when it's the first on_ready trigger. ([GH #3037](https://github.com/kyb3r/modmail/issues/3037))
- `format_channel_name` is now extendable to plugins. Modify `Bot.format_channel_name(bot, author, exclude_channel=None, force_null=False):`. ([GH #2982](https://github.com/kyb3r/modmail/issues/2982))

# v3.9.5

### Internal

- Bumped discord.py to v1.7.3, updated all other packages to latest.
- More debug log files are now kept.
- Resolve SSL errors by retrying without SSL

# v3.9.4

### Fixed

- Certain cases where fallback categories were not working as intended. ([GH #3002](https://github.com/kyb3r/modmail/issues/3002), [PR #3003](https://github.com/kyb3r/modmail/pull/3003))
- There is now a proper message when trying to contact a bot.

### Improved

- `?mention` can now be disabled with `?mention disable`. ([PR #2993](https://github.com/kyb3r/modmail/pull/2993/files))
- `?mention` now allows vague entries such as `everyone` or `all`. ([PR #2993](https://github.com/kyb3r/modmail/pull/2993/files))

### Internal

- Change heroku python version to 3.9.4 ([PR #3001](https://github.com/kyb3r/modmail/pull/3001))

# v3.9.3

### Added

- New config: `use_user_id_channel_name`, when set to TRUE, channel names would get created with the recipient's ID instead of their name and discriminator.
  - This is now an option to better suit the needs of servers in Server Discovery

### Internal

- Signature of `format_channel_name` in core/util.py changed to:
  - `format_channel_name(bot, author, exclude_channel=None, force_null=False)`


# v3.9.2

### Improved

- Additional HostingMethods (i.e. DOCKER, PM2, SCREEN). Autoupdates are now disabled on all docker instances. ([GH #2977](https://github.com/kyb3r/modmail/issues/2977), [PR #2988](https://github.com/kyb3r/modmail/pull/2988))

### Fixed

- `user_typing` default in the config help is now correct.

# v3.9.1

### Internal

- `bot.run` now more gracefully handles closing, similar to how discord.py handles it.
  - No longer displays `PrivilegedIntentsRequired` exception when exiting when presence intent is disabled.

# v3.9.0

### Breaking

- `on_thread_initiate` and `on_thread_ready` events now have `thread, creator, category, initial_message` as additional arguments.

### Fixed

- `confirm_thread_creation` now properly works when a user opens a thread using react to contact. ([GH #2930](https://github.com/kyb3r/modmail/issues/2930), [PR #2971](https://github.com/kyb3r/modmail/pull/2971))
- `?disable all/new` now disables react to contact threads. ([GH #2969](https://github.com/kyb3r/modmail/issues/2969), [PR #2971](https://github.com/kyb3r/modmail/pull/2971))
- Ghost errors are no longer raised when threads are created using non-organic methods.

### Internal

- `thread.reply` now returns (msg_to_user, msg_to_thread). Can be useful in plugins.

# v3.8.6

### Added

- Ability to install local plugins without relying on git / external sources
  - Simply add your extension to plugins/@local, and use `?plugin add local/plugin-name` to load the plugin as normal
- Updated deps for requirements.min.txt and pyproject.toml

# v3.8.5

### Added

- `?msglink <message id>`, allows you to obtain channel + message ID for T&S reports. ([GH #2963](https://github.com/kyb3r/modmail/issues/2963), [PR #2964](https://github.com/kyb3r/modmail/pull/2964))
- `?mention disable/reset`, disables or resets mention on thread creation. ([PR #2951](https://github.com/kyb3r/modmail/pull/2951))

### Fixed

- Non-master/development branch deployments no longer cause errors to be raised.
- Autotriggers now can search for roles/channels in guild context. ([GH #2961](https://github.com/kyb3r/modmail/issues/2961))

# v3.8.4

This update is a quick hotfix for a weird behaviour experienced on 1 Feb 2021 where users were not properly cached.

### Fixed

- Corrupted data is no longer saved to thread cache.

# v3.8.2

### Fixed

- Retry with `null-discrim` if channel could not be created. ([GH #2934](https://github.com/kyb3r/modmail/issues/2934))
- Fix update notifications.
- Retrieve user from Discord API if user has left the server, resolving issues in `?block`. ([GH #2935](https://github.com/kyb3r/modmail/issues/2935), [PR #2936](https://github.com/kyb3r/modmail/pull/2936))
- IDs in `<member>` commands work now.

# v3.8.1

### Fixed

- Additional image uploads now render properly. ([PR #2933](https://github.com/kyb3r/modmail/pull/2933))
- `confirm_thread_creation` no longer raises unnecessary errors. ([GH #2931](https://github.com/kyb3r/modmail/issues/2931), [PR #2933](https://github.com/kyb3r/modmail/pull/2933))
- Autotriggers no longer sends attachments back. ([GH #2932](https://github.com/kyb3r/modmail/issues/2932))

# v3.8.0

### Added

- `update_notifications` configuration option to toggle bot autoupdate notifications. ([GH #2896](https://github.com/kyb3r/modmail/issues/2896))
- `?fareply`, anonymously reply with variables.
- `anonymous_snippets` config variable to toggle if snippets should be anonymous. ([GH #2905](https://github.com/kyb3r/modmail/issues/2905))
- `disable_updates` config variable to control if the update command should be disabled or not.
- `silent_alert_on_mention` to alert mods silently. ([GH #2907](https://github.com/kyb3r/modmail/issues/2907))
- Support for only the "Server Members" intent.

### Improved

- Added command validation to `autotrigger add/edit`.
- `GITHUB_TOKEN` is now no longer required in Heroku setups.
- Clearer error messages on reply fails.

### Fixed

- Mentioned `competing` as an activity type. ([PR #2902](https://github.com/kyb3r/modmail/pull/2902))
- Level permissions were not checked if command permissions were set.
- Regex autotriggers were not working if term was in the middle of strings.
- `?blocked` now no longers show blocks that have expired.
- Blocked roles will no longer trigger an error during unblock.
- Custom emojis are now supported in `confirm_thread_creation_deny`. ([GH #2916](https://github.com/kyb3r/modmail/issues/2916))
- Finding linked messages in replies work now. ([GH #2920](https://github.com/kyb3r/modmail/issues/2920), [Jerrie-Aries](https://github.com/kyb3r/modmail/issues/2920#issuecomment-751530495))
- Sending files in threads (non-images) now work. ([GH #2926](https://github.com/kyb3r/modmail/issues/2926))
- Deleting messages no longer shows a false error. ([GH #2910](https://github.com/kyb3r/modmail/issues/2910), [Jerrie-Aries](https://github.com/kyb3r/modmail/issues/2910#issuecomment-753557313))
- Display an error on [Lottie](https://airbnb.io/lottie/#/) stickers, instead of failing the send.
- `?perms get` now shows role/user names. ([PR #2927](https://github.com/kyb3r/modmail/pull/2927))

### Internal

- Make use of `git branch --show-current` to retrieve branch instead of using prerelease version check.
- Use discord.py 1.6.0 from PyPi instead of the development clone.

# v3.7.13

### Fixed

- Notes in config help are now optional.

# v3.7.12

### Fixed

- Bot was not responding to union errors.
- `?block [reason]` now works in threads.

# v3.7.11

### Improved

- Role block will now work better with seperate server setups.

### Fixed

- Bot not restarting after autoupdate on PM2.

### Internal

- Removed unnecessary loggings.

# v3.7.10

### Added

- Added `update_channel_id` to specify which channel autoupdate notifications were being sent to.
- Added `show_timestamp` to specify if timestamps should be displayed in message embeds. ([GH #2885](https://github.com/kyb3r/modmail/issues/2885))

# v3.7.9

### Fixed

- `perms add/remove` with permission levels should now work again. ([GH #2892](https://github.com/kyb3r/modmail/issues/2892), [PR #2893](https://github.com/kyb3r/modmail/pull/2893))

### Improved

- Clearer plugin debug messages when plugins are disabled

# v3.7.8

### Added

- Added `thread_contact_silently` to allow opening threads silently by default. ([PR #2887](https://github.com/kyb3r/modmail/pull/2887))

### Fixed
- Permission levels were not respected.
- `perms remove` was not working.
- `logs` and `block` would not recognise users in a seperate server setup.
- Custom emojis were not working with `confirm_thread_creation`.

### Internal
- Optimised `perms get`, bot should respond faster now.

# v3.7.7

### Added

- Added updating github fork if GITHUB_TOKEN was provided

### Fixed

- Skip blocked roles check if user is not in main guild.

# v3.7.6

### Fixed

- Autoupdate persists despite errors.
- Mention when normal thread created was not working. ([GH #2883](https://github.com/kyb3r/modmail/issues/2883))

# v3.7.5

### Fixed

- Close on emoji was not working.

# v3.7.3

### Fixed

- React to contact threads were treated like normal contact threads. ([GH #2881](https://github.com/kyb3r/modmail/issues/2881))

# v3.7.2

### Added

- Added `mention_channel_id` to specify which channel `alert_on_mention` was being sent to. ([GH #2880](https://github.com/kyb3r/modmail/issues/2880))

### Fixed

- `?config set` would not respond if an invalid key was provided.

# v3.7.1

### Fixed

- Bot will now leave a reaction on the react to contact message.
- Added docstring to selfcontact

# v3.7.0

### Added

- Plain replies functionality. Added commands `preply`, `pareply` and config `plain_reply_without_command`. ([GH #2872](https://github.com/kyb3r/modmail/issues/2872))
- Added `react_to_contact_message`, `react_to_contact_emoji` to allow users to create threads by reacting to a message.
- Added `thread_move_notify_mods` to mention all mods again after moving thread. ([GH #215](https://github.com/kyb3r/modmail/issues/215))
- Added `transfer_reactions` to link reactions between mods and users. ([GH #2763](https://github.com/kyb3r/modmail/issues/2763))
- Added `close_on_leave`, `close_on_leave_reason` to automatically close threads upon recipient leaving the server. ([GH #2757](https://github.com/kyb3r/modmail/issues/2757))
- Added `alert_on_mention` to mention mods upon a bot mention. ([GH #2833](https://github.com/kyb3r/modmail/issues/2833))
- Added `confirm_thread_creation`, `confirm_thread_creation_title`, `confirm_thread_response`, `confirm_thread_creation_accept`, `confirm_thread_creation_deny` to allow users to confirm that they indeed want to create a new thread. ([GH #2773](https://github.com/kyb3r/modmail/issues/2773))
- Support Gyazo image links in message embeds. ([GH #282](https://github.com/kyb3r/modmail/issues/282))
- Added `silent` argument to `?contact` to restore old behaviour.
- Added new functionality: If `?help` is sent, bot does checks on every command, `?help all` restores old behaviour. ([GH #2847](https://github.com/kyb3r/modmail/issues/2847))
- Added a way to block roles. ([GH #2753](https://github.com/kyb3r/modmail/issues/2753))
- Added `cooldown_thread_title`, `cooldown_thread_response` to customise message sent when user is on a creating thread cooldown. ([GH #2865](https://github.com/kyb3r/modmail/issues/2865))
- Added `?selfcontact` to allow users to open a thread. ([GH #2762](https://github.com/kyb3r/modmail/issues/2762))
- Support stickers and reject non-messages. (i.e. pin_add)
- Added support for thread titles, `?title`. ([GH #2838](https://github.com/kyb3r/modmail/issues/2838))
- Added `data_collection` to specify if bot metadata should be collected by Modmail developers.
- Added `?autotrigger`, `use_regex_autotrigger` config to specify keywords to trigger commands. ([GH #130](https://github.com/kyb3r/modmail/issues/130), [GH #649](https://github.com/kyb3r/modmail/issues/649))
- Added `?note persistent` that creates notes that are persistent for a user. ([GH #2842](https://github.com/kyb3r/modmail/issues/2842), [PR #2878](https://github.com/kyb3r/modmail/pull/2878))
- Autoupdates and `?update` which was removed in v3.0.0

### Fixed

- `?contact` now sends members a DM.
- `level_permissions` and `command_permissions` would sometimes be reset. ([GH #2856](https://github.com/kyb3r/modmail/issues/2856))
- Command truncated after && in alias. ([GH #2870](https://github.com/kyb3r/modmail/issues/2870))
- `on_plugins_ready` event for plugins works now.

### Improved

- Plugins installations have clearer error messages.
- `?move` now does not require exact category names, accepts case-insensitive and startswith names.

### Internal
- Use enums in config. ([GH #2821](https://github.com/kyb3r/modmail/issues/2821))
- `on_thread_close` event for plugins.
- `on_thread_reply` event for plugins.

# v3.6.2

### Fixed

- Plugins downloading requirements in virtual environments.


# v3.6.1

### Added

- Proper error message if privileged intents not explicitly granted to bot.


# v3.6.0

### Added

- Added `thread_move_title` to specify title of thread moved embed.
- Mark NSFW logs in log message. ([GH #2792](https://github.com/kyb3r/modmail/issues/2792))
- Icon for moderator that closed the thread in log message. ([GH #2828](https://github.com/kyb3r/modmail/issues/2828))
- Ability to set mentions via user/role ID. ([GH #2796](https://github.com/kyb3r/modmail/issues/2796))

### Changed

- `?move` now consumes rest in category name, which means `?move Long Category Name` works without quotes!
- `?help` shows "No command description" if no description provided. ([PR #2845](https://github.com/kyb3r/modmail/pull/2845))

### Fixed
- Unicode errors raised during windows selfhosting

### Internal

- Bump discord.py version to 1.5.1
- Explicitly state intents used for connection
- Use `--diff` for black CI instead of `--check` ([GH #2816](https://github.com/kyb3r/modmail/issues/2816))


# v3.5.0

Fixed discord.py issue.

### Added

- A confirmation when you manually delete a thread message embed.
- Config var `enable_eval` defaults true, set `enable_eval=no` to disable the eval command. ([GH #2803](https://github.com/kyb3r/modmail/issues/2803))
- Added `?plugins reset` command to completely reset everything related to plugins. This will fix some problems caused by broken plugins in the file system.
- Support private GitHub repos for plugins (thanks to @officialpiyush pr#2767)

### Changed

- Bump discord.py version to v1.3.3.
- Renamed `bot.owner_ids` to `bot.bot_owner_ids` as the attribute is now defined internally for team support.
- Deleting channel manually will now close the thread.
- Deleting messages will no longer cause the bot to produce warnings.
- Plugins will automatically be removed when it fails to load.
- Moved all database-related activities to clients.py under MongoDBClient, with possible future hook for additional database support. 
- `bot.db` is deprecated in favour of `bot.api.db` and will be removed in the future.
- Deprecated `bot.plugin_db.get_partition` in favour of `bot.api.get_plugin_partition` (not final).
- Deprecated `MONGO_URI` config var (but will keep support in the future) in favour of `CONNECTION_URI` and `DATABASE_TYPE`. Right now there is one supported database - "mongodb", which is the default.

### Fixed

- Plugins not loading in Windows OS. Now uses proactor event loop for asyncio which should fix this.


# v3.4.1

### Fixed

- Masked a bunch of noise errors when deleting messages.
- Added more checks for deleting messages.

### Breaking

- `thread_initiate` will be dispatched at the beginning of the setup process.
- `thread_create` is dispatched when the thread is registered as a thread by Modmail (i.e., when channel topic is edited).
- `thread_ready` is dispatched when a thread finishes its setup steps.


# v3.4.0

### Added

- Thread cooldown!
  - Set via the new config var `thread_cooldown`.
  - Specify a time for the recipient to wait before allowed to create another thread.
- Fallback Category (thanks to DAzVise PR#636)
  - Automatically created upon reaching the 50 channels limit.
  - Manually set fallback category with the config var `fallback_category_id`.
- "enable" and "disable" support for yes or no config vars.
- Added "perhaps you meant" section to `?config help`.
- Multi-command alias is now more stable. With support for a single quote escape `\"`.
- New command `?freply`, which behaves exactly like `?reply` with the addition that you can substitute `{channel}`, `{recipient}`, and `{author}` to be their respective values. 
- New command `?repair`, repair any broken Modmail thread (with help from @officialpiyush).
- Recipients get feedback when they edit their messages.
- Chained delete for DMs now comes with a message.
- poetry (in case someone needs it).

### Changed

- The look of alias and snippet when previewing.
- The database now saves the message ID of the thread embed, instead of the original message.
- Swapped the position of user and category for `?contact`.
- The log file will no longer grow infinitely large.
- A hard limit of a maximum of 25 steps for aliases.
- `?disable` is now `?disable new`.

### Fixed

- Setting config vars using human time wasn't working.
- Fixed some bugs with aliases.
- Fixed many issues with `?edit` and `?delete` and recipient message edit.
- Masked the error: "AttributeError: 'int' object has no attribute 'name'"
  - Channel delete event will not be checked until discord.py fixes this issue.
- Chained reaction add/remove.
- Chained delete for thread channels.

### Internal

- Commit to black format line width max = 99, consistent with PyLint.
- No longer requires shlex for alias parsing.
- New checks with thread create / find.
- No more flake8 and Travis.

# v3.3.2

### Fixed

- An oversight with the permission system.

# v3.3.1

### Emergency Patch

- Fixed a recent issue with an animation KeyError due to Discord API update.

# v3.3.0

### Important

- Recommend all users to unblock and re-block all blocked users upon updating to this release.

### Added

- Three new config vars:
  - `enable_plugins` (yes/no default yes)
    - When set to no, Modmail will not load plugins.
  - `error_color` (color format, defaults discord red)
    - The color of error messages.
  - `anon_reply_without_command` (yes/no default no) (Thanks to papiersnipper PR#288)
    - When set, all non-command messages sent to thread channels are forwarded to the recipient anonymously without the need of `?anonreply`.
    - This config takes precedence over `reply_without_command`.
- `?logs responded [user]` command. It will show all the logs that the user has sent a reply. (Thanks to papiersnipper PR#288)
  - `user` when not provided, defaults to the user who ran the command.
- Open threads in limbo now auto-close if Modmail cannot find the channel. Modmail does this check every time the bot restarts.
- Ability to disable new threads from getting created.
  - `?disable`.
- Ability to fully disable Modmail DM.
  - `?disable all`.
- To re-enable DM: `?enable`, and to see the current status: `?isenable`.
- This disabled Modmail interface is customizable with the following config vars:
  - `disabled_new_thread_title`
  - `disabled_new_thread_response`
  - `disabled_new_thread_footer`
  - `disabled_current_thread_title`
  - `disabled_current_thread_response`
  - `disabled_current_thread_footer`
- Ability to delete notes when providing their ID. (Thanks to papiersnipper PR#402)
- Ability to delete log entries. (Thanks to papiersnipper PR#402)

### Changed

- `?contact` no longer send the "thread created" message to where the command was run, instead, it's now sent to the newly created thread channel. (Thanks to DAzVise)
- Automatically delete notes command `?note` when there're no attachments attached.
- Embed author links used to be inaccessible in many cases, now:
  - `?anonreply`, `?reply`, and `?note` in the thread channel will link to the sender's profile.
  - `?reply` and the recipient's DM will also link the sender's profile.
  - `?anonreply` in DM channel will link to the first channel of the main guild.
- Plugins update (mostly internal).
  - `git` is no longer used to install plugins; it now downloads through zip files.
  - `?plugins enabled` renamed to `?plugins loaded` while `enabled` is still an alias to that command.
  - Reorganized plugins folder structure.
  - Logging / plugin-related messages change.
  - Updating one plugin will not update other plugins; repositories no longer separate plugins, but the plugin name itself.
- The help command is in alphabetical order grouped by permissions.
- Notes are no longer always blurple; it's set to `MAIN_COLOR` now.
- Added `?plugins update` for updating all installed plugins.
- Reintroduce flake8 and use bandit for security issues detection.
- Add Travis checks for 3.6 in Linux and 3.7 for macOS and Windows.
- Debug logs not logs eval commands.
- Presence updates 30 minutes instead of 45 now.
- Fixed an assortment of problems to do with `?block`.
- Existing aliases can be used when creating new aliases. (Thanks to papiersnipper PR#402)

### Internal

- Reworked `config.get` and `config.set`, it feeds through the converters before setting/getting.
  - To get/set the raw value, access through `config[]`.
- The prerelease naming scheme is now `x.x.x-devN`.
- `trigger_typing` has been moved to `core.utils.trigger_typing`, the original location is deprecated.
- Simpler status and activity logic.
- New logging logic.

# v3.2.2

Security update!

### Important

- Supporter permission users used to be able to "hack" snippets to reveal all your config vars, including your token and MongoURI.
- Implemented some changes to address this bug:
  - All customizable variables used in snippets, close messages, etc., using the `{}` syntax, now forbids chaining two or more attributes and attributes that start with `_`.
- We advise you to update to this version.
- If you felt your credentials had been leaked, consider changing your bot token / MongoURI.

# v3.2.1

### Fixed

- Can't set hex for main_color, recipient_color, etc.

### Added

- Discord colors by default when addressing them by names.

# v3.2.0

### Added

- Ability to change permission levels of individual commands.
  - See `?permissions override` for more information.
- `thread_move_notify` and `thread_move_response` to notify recipients if a thread is moved. (Thanks to Flufster PR#360)
- IDs of messages sent to Modmail are now viewable. (Thanks to Flufster PR#360)

### Fixed

- `?help <some sub command>`, will return `Perhaps you meant: <some sub command>`, now it's fixed.
  - For example, `?help add` used to return `Perhaps you meant: add`, now it wouldn't do this.
- Aliases and Permissions command names are always saved lowercase now.
- An improved Dockerfile.

### Internal

- Use regex to parse Changes, Added, Fixed, etc. and description.
- Adds `PermissionLevel.INVALID` when commands don't have a permission level.

# v3.1.1

### Fixed

- An issue when reading `config_help.json` for Windows users due to an encoding problem.

# v3.1.0

### Breaking

- `disable_recipient_thread_close` is removed, a new configuration variable `recipient_thread_close` replaces it which defaults to False.
- Truthy and falsy values for binary configuration variables are now interpreted respectfully.
- `LOG_URL_PREFIX` cannot be set to "NONE" to specify no additional path in the future, "/" is the new method.

### Added

- `?sfw`, mark a thread as "safe for work", undos `?nsfw`.
- New config variable, `thread_auto_close_silently`, when set to a truthy value, no message will be sent when a thread is auto-closed.
- New configuration variable `thread_self_closable_creation_footer` — the footer when `recipient_thread_close` is enabled.
- Added a minimalistic version of requirements.txt (named requirements.min.txt) that contains only the absolute minimum of Modmail.
  - For users having trouble with pipenv or any other reason.
- Multi-step alias, see `?help alias add`. Public beta testing might be unstable.
- Misc commands without cogs are now displayed in `?help`.
- `?help` works for alias and snippets.
- `?config help <config-name>` shows a help embed for the configuration.
- Support setting permissions for subcommands.
- Support numbers (1-5) as substitutes for Permission Level REGULAR - OWNER in `?perms` subcommands.

### Changes

- `thread_auto_close_response` has a configurable variable `{timeout}`.
- `?snippet` is now the default command name instead of `?snippets` (`?snippets` is still usable). This is to make this consistent with `?alias`/`?aliases`.
- `colorama` is no longer a necessity; this is due to some unsupported OS.
- Changelog command can now take a version argument to jump straight to the specified version.
- `?plugin enabled` results are now sorted alphabetically.
- `?plugin registry` results are now sorted alphabetically, helps users find plugins more easily.
- `?plugin registry page-number` plugin registry can specify a page number for quick access.
- A reworked interface for `?snippet` and `?alias`.
  - Add an `?snippet raw <name>` command for viewing the raw content of a snippet (escaped markdown).
  - Add an `?alias raw <name>` command for displaying the raw content of an alias (escaped markdown).
- The placeholder channel for the streaming status changed to https://www.twitch.tv/discordmodmail/.
- Removed unclear `rm` alias for some `remove` commands.
- Paginate `?config options`.
- All users configured with a permission level higher than REGULAR has access to the main Modmail category.
  - Category overrides also changes when a level is removed or added to a user or role.
- `@everyone` is now accepted for `?perms add`.

### Fixes

- `?notify` no longer carries over to the next thread.
- `discord.NotFound` errors for `on_raw_reaction_add`.
- `mod_typing` ~~and `user_typing`~~ (`user_typing` is now by-design to show) will no longer show when the user is blocked.
- Better `?block` usage message.
- Resolved errors when mods sent messages after a thread is closed somehow.
- Recipient join/leave server messages are limited to only the guild set by `GUILD_ID`.
- When creating snippets and aliases, it now checks if other snippets/aliases with the same name exist.
- Modmail looked for `config.json` in the wrong directory.

### Internal

- Removed supporting code for GitHub interaction.
- All default config values moved to `core/config.py`.
- `config.cache` is no longer accessible, use `config['key']` for getting, `config['key'] = value` for setting, `config.remove('key')` for removing.
- Dynamic attribute for configs are removed, must use `config['key']` or `config.get('key')`.
- Removed helper functions `info()` and `error()` for formatting logging, it's formatted automatically now.
- Bumped discord.py version to 1.2.3.
- Use discord tasks for metadata loop.
- More debug based logging.
- Reduce redundancies in `?perms` sub commands.
- paginator been split into `EmbedPaginatorSession` and `MessagePaginatorSession`, both subclassing `PaginatorSession`.

# v3.0.3

### Added

- New commands, `?alias edit <name> <target>` and `?snippets edit <name> <target>`.
  - They can be used to edit aliases and snippets, respectively.

# v3.0.2

### Added

- A new command, `?blocked whitelist <user>`, this command prevents users from getting blocked by any means.

### Changed

- Removed some aliases from `?oauth`.

# v3.0.1

### Fixed

- Many bugs with `thread_auto_close`.

# v3.0.0

### Added 

- `?sponsors` command will list sponsors.
- An alert will now be sent to the log channel if a thread channel fails to create. This could be due to a variety of problems such as insufficient permissions, or the category channel limit is met. 
- Threads will close automatically after some time when `thread_auto_close` is set.
- Custom closing messages can be configured with `thread_auto_close_response`.

### Breaking Changes

- Removed auto-update functionality and the `?update` command in favor of the [Pull app](https://github.com/apps/pull).

Read more about updating your bot [here](https://github.com/kyb3r/modmail/wiki/updating)

### Changed
- Channel names now can contain Unicode characters.
- Debug logs are now located in a different file for each bot. (Internal change) 
- Default cogs always appear first in the help command now.

### Fixed
- Editing notes now work, minor bug with edit command is fixed.
- Bug in the `?oauth` command where the response message fails to send when an ID is provided.
- Plugin requirement installation now works in virtual environments


# v2.24.1

### Fixed

Fixed a bug with branches and `?plugin update`.

# v2.24.0

### Added

Branch support for `?plugin add` and in the registry. Typically for developers.    

# v2.23.0

### Added 

Added a "Mutual servers" field to the genesis embed if:
a) The user is not in the main guild.
b) The user shares more than one server with the bot.

### Changed

Notes with the `?note` command are now automatically pinned within the thread channel.

# v2.22.0

### Added

Added a 🛑 reaction to the paginators to delete the embed.  

### Fixed

`?blocked` is now paginated using reactions. This fixes [#249](https://github.com/kyb3r/modmail/issues/249)

# v2.21.0

### Added 

New `?plugin registry compact` command which shows a more compact view of all plugins.

# v2.20.2

### Plugin Registry

Plugin developers can now make a PR to include their plugin in the `plugin registry` command.
Add your plugin in the `plugins/registry.json` file in the main repository.

### Changed

`?debug` command now shows the most recent logs first. (Starts at the last page)

# v2.20.1

### What's new?

  - New error message when using thread-only commands outside of threads.
  - `?unnotify`, ability to undo `?notify`.
  - `?notify` and `?subscribe` now accepts other users.

### Changes

This update contains mostly internal changes.
  - Implemented support for the new discord.py v1.1.1.
  - Improved help text for most commands.
  - Completely revamped help command, few users changes.
  - Removed ABC (internal).

# v2.20.0

### What's new? 

New `?oauth whitelist` command, which allows you to whitelist users so they can log in via discord to view logs. To set up oauth login for your logviewer app, check the logviewer [repo](https://github.com/kyb3r/logviewer).

# v2.19.1

### Changed

- Ability to force an update despite having the same version number. Helpful to keep up-to-date with the latest GitHub commit.
  - `?update force`.
- Plugin developers now have a new event called `on_plugin_ready`; this is a coroutine and is awaited when all plugins are loaded. Use `on_plugin_ready` instead of `on_ready` since `on_ready` will not get called in plugins.

# v2.19.0

### What's new?

- New config variable `guild_age`, similar to `account_age`, `guild_age` sets a limit as to how long a user has to wait after they joined the server to message Modmail.
- `guild_age` can be set the same way as `account_age`.

# v2.18.5

Fix help command bug when using external plugins.

# v2.18.4

Fix the teams permission bug.

# v2.18.2

### Changed

Commands now have better error messages. Instead of sending the help message for a command when an argument fails to be converted, the bot now says like "User 'bob' not found" instead.

# v2.18.1

Un-deprecated the `OWNERS` config variable to support Discord developer team accounts.

# v2.18.0

### New Permissions System

- A brand new permission system! Replaced the old guild-based permissions (i.e., manage channels, manage messages), with the new system enables you to customize your desired permission level specific to a command or a group of commands for a role or user.
- There are five permission levels:
  - Owner [5]
  - Administrator [4]
  - Moderator [3]
  - Supporter [2]
  - Regular [1]

### Usage 

You may add a role or user to a permission group through any of the following methods:
- `?permissions add level owner @role`
- `?permissions add level supporter member-name`
- `?permissions add level moderator everyone`
- `?permissions add level moderator @member#1234`
- `?permissions add level administrator 78912384930291853`

The same applies to individual commands permissions:
- `?permissions add command command-name @member#1234`
- and the other methods listed above.

To revoke permission, use `remove` instead of `add`.

To view all roles and users with permission for a permission level or command do:
-  `?permissions get command command-name`
-  `?permissions get level owner`

By default, all newly set up Modmail will have `OWNER` set to the owner of the bot, and `REGULAR` set to @everyone.

### Breaking

When updating to this version, all prior permission settings with guild-based permissions will be invalidated. You will need to convert to the above system.
`OWNERS` will also get removed; you will need to set owners through `?permissions add level owner 212931293123129` or any way listed above.

### New Command

- A `?delete` command, which is an alternative to manually deleting a message. This command is created to no longer require "manage messages" permission to recall thread messages.

### Changed

- The help message no longer conceals inaccessible commands due to check failures.

# v2.17.2

### Changed

- Logs search command will search through log keys as well now. 
- For example, `?logs search e7499e82f8ff`.

# v2.17.1

### What's new?

Stricter fallback genesis embed search.

### Changed

How Modmail checks if a channel is a thread: 

1. The bot first checks if the channel topic is in the format `User ID: XXXX`, this means it is a thread.
2. If a channel topic is not found, the bot searches through the message history of a channel to find the thread creation embed. This step should never yield a thread for an average user. Still, in the case of another bot messing up the channel topic (happened to a user before), this extra step was added. 

# v2.17.0

### What's new?

Added a config option `reply_without_command`, which, when present, enables the bot to forward any message sent in a thread channel to the recipient. (Replying without using a command)

To enable this functionality, do `?config set reply_without_command true` and to disable it, use `?config del reply_without_command`.

### Changed

The `move` command now only requires `manage_messages` perms instead of `manage_channels`.

# v2.16.1

### Fixed

An issue where a scheduled close would not execute over a long time if the recipient no shares any servers with the bot.

# v2.16.0

### Changed

All support for Modmail API (api.modmail.tk) has terminated. 
If you're still using api.modmail.tk, you will need to migrate to the self-hosted database
option ASAP. Your bot will not work unless you switch to the self-hosted option. Refer to the installation tutorial for information regarding self-hosted Modmail.

If a member leaves/joins (again) while they are a recipient of a thread, a message will be sent to notify you that this has occurred.

# v2.15.1

### Fixed

Emergency patch of a SyntaxError.

# v2.15.0

### What's new?

Added the ability to change the default close message via the introduction of two config variables.

- `thread_close_response` - when someone closes the thread.
- `thread_self_close_response` - when the recipient closes their own thread.

They will be provided by string variables that you can incorporate into them:

- `closer` - the user object that closed the thread.
- `logkey` - the key for the thread logs, e.g. (`5219ccc82ad4`)
- `loglink` - the full link to the thread logs, e.g. (`https://logwebsite.com/logs/5219ccc82ad4`)

Example usage would be: ``?config set thread_close_message {closer.mention} closed the thread, here is the link to your logs: [**`{logkey}`**]({loglink})``

# v2.14.0

### What's new?

Added the ability to enable the recipient to close their own threads. This takes place in the form of a reaction that the user can click to close their thread. This functionality is now enabled by default. 

To disable this, do `?config set disable_recipient_thread_close true`

### More Customisability!

More config variables have been added that you can edit.

- `close_emoji` - the emoji that the user can click on to close a thread. Defaults to a lock (🔒)

You now have complete control of the look of the thread creation and close embeds the users see.

- `thread_creation_title` - the title of the embed. Defaults to 'Thread Created'
- `thread_creation_footer` - the footer text in the embed. Defaults to 'Your message has been sent...'
- `thread_close_title` - the title of the embed. Defaults to 'Thread Closed'
- `thread_close_footer` - the footer text in the embed. Defaults to 'Replying will create a new thread'

# v2.13.13

### What's new? 

Added the ability to disable the `sent_emoji` and `blocked_emoji` when a user messages Modmail.

You can do this via `?config set sent_emoji disable`.

### Fixed

The bot now handles having too many roles to show in the thread created embed. 

# v2.13.12

### What's new?
Added image link in title in case discord fails to embed an image.

# v2.13.11

### What's new?
- Introduced a new configuration variable `account_age` for setting a minimum account creation age.
  - Users blocked by this reason will be stored in `blocked` along with other reasons for being blocked.
  - `account_age` needs to be an ISO-8601 Duration Format (examples: `P12DT3H` 12 days and 3 hours, `P3Y5M` 3 years and 5 months `PT4H14M999S` 4 hours 14 minutes and 999 seconds). https://en.wikipedia.org/wiki/ISO_8601#Durations.
  - You can set `account_age` using `config set account_age time` where "time" can be a simple human-readable time string or an ISO-8601 Duration Format string.

### Changed
- `?block` reason cannot start with `System Message: ` as it is now reserved for internal user blocking.
- `?block`, like `?close`, now supports a block duration (temp blocking).

# v2.13.10

### Fixed
- Fixed an issue where status and activity do not work if they were modified wrongly in the database.
  - This was primarily an issue for older Modmail users, as the old `status` configuration variable clashes with the new `status` variable.

# v2.13.9

### Fixed
- Fixed a bug where an error was raised when a message with received during a scheduled closure.

# v2.13.8

### Fixed
- A bug where a thread was blocked from sending messages when multiple images were uploaded, due to a typo.

### Changed
- Uses https://hasteb.in instead of https://hastebin.com for `?debug hastebin`.

# v2.13.7

### What's new?
- The ability to enable typing interactions. 
  - If you want the bot to type in the thread channel if the user is also typing, add the config variable `user_typing` and set it to "yes" or "true". Use `config del` to disable the functionality. The same thing in reverse is also possible if you want the user to see the bot type when someone is typing in the thread channel add the `mod_typing` config variable.
- New `status` command, change the bot's status to `online`, `idle`, `dnd`, `invisible`, or `offline`.
  - To remove the status (change it back to default), use `status clear`.
  - This also introduces a new internal configuration variable: `status`. Possible values are `online`, `idle`, `dnd`, `invisible`, and `offline`.
  
### Changed
- The internals for `activity` has drastically changed to accommodate the new `status` command.  

# v2.13.6

### Fixed
- Fixed a bug in the contact command where the response message did not send.

# v2.13.5

### What's new?
- You will no longer need to view your bot debug logs from Heroku. `debug` will show you the recent logs within 24h through a series of embeds.
  - If you don't mind your data (may or may not be limited to user ID, guild ID, bot name) be on the internet, `debug hastebin` will upload a formatted logs file to https://hasteb.in.
  - `debug clear` will clear the locally cached logs.
  - Local logs are automatically erased at least once every 27h for bots hosted on Heroku.

### Fixed
- Will no longer show  `Unclosed client session` and `Task was destroyed, but it is pending!` when the bot terminates.
- `thread.create` is now synchronous so that the first message sent can be queued to be sent as soon as a thread is created. 
    - This fixes a problem where if multiple messages are sent in quick succession, the first message sent (which triggers the thread creation) is not sent in order.
- Trying to reply to someone who has DMs disabled or has blocked the bot is now handled, and the bot will send a message saying so. 

### Changed
- `print` is replaced by logging.
  - New environment variable introduced: `LOG_LEVEL`.
  - This influences the number of messages received in Heroku logs. 
  - Possible options, from least to most severe, are: `INFO`, `DEBUG`, `WARNING`, `ERROR`, `CRITICAL`.
  - In most cases, you can ignore this change.
- `on_error` and `CommandNotFound` are now logged.

# v2.13.4

### Changed
- `?contact` no longer raise a silent error in Heroku logs when the recipient is a bot. Now Modmail responds with an error message.

# v2.13.3

### Fixed
- Fixed a typo in the config options.

# v2.13.2

### Fixed
- Installing `requirements.txt` files in plugins.

# v2.13.1

### Fixed
- Reading `requirements.txt` files in plugins.

# v2.13.0

### What's new? 
- Plugins:
  - Think of it like addons! Anyone (with the skills) can create a plugin, make it public and distribute it. Add a welcome message to Modmail, or moderation commands? It's all up to your imagination!   Have a niche feature request that you think only your server would benefit? Plugins are your go-to!
  - [Creating Plugins Documentation](https://github.com/kyb3r/modmail/wiki/Plugins).

# v2.12.5

### Fixed

- `config del` command will now work correctly on self-hosted DB bots.

# v2.12.4

### What's new?
- Named colors are now supported! Over 900 different common color names are recognized. A list of color names can be found in [core/_color_data.py](https://github.com/kyb3r/modmail/blob/master/core/_color_data.py).
  - Named colors can be set the same way as hex. But this can only be done through `config set`, which means database modifications will not work.
  - For example: `config set main_color yellowish green`.
- New config var `main_color` allows you to customize the main Modmail color (as requested by many). Defaults to Discord `blurple`.

# v2.12.3

### Fixed
- Patched a bug where `logs` sub-commands were accessible by anyone.
- Patched a bug where an error was raised when a thread is open where the recipient left the server.

Huge thanks to Sasiko for reporting these issues.

# v2.12.2

### Fixed
- Fixed a bug in self-hosted `?update` command.

# v2.12.1

### Changed

- `logs search` now also searches usernames present in thread logs.

# v2.12.0

### Important
**In the future, the Modmail API (https://modmail.tk) will be deprecated. This is because we are providing free service without getting anything in return. Thus we do not have the resources to scale to accommodate more users. 
We recommend using your own database for logs. In the future you will soon get a `backup` command so you can download all your pre-existing data and migrate to your own database.** 

### Changed
- A lot of painful code cleanup, which is good for us (the developers), but shouldn't affect you.
- The appearance of the `?logs` command. It should be clearer with better info now.
- Bot owners get access to all commands regardless of server permissions.
- Blocked users no longer receive a message, only the blocked emoji will be sent.

### What's new?
- **Note:** The following commands only work if you are self-hosting your logs. We recommend you to use your own database.
- Log search queries, in the form of two new commands. 
- `logs search [query]` - this searches all log messages for a query string.
- `logs closed-by [user]` this returns all logs closed by a particular user

### Fixed
- `activity listening to music` no longer results in two "to"s ("listening to to music").
  - This may require you to change your activity message to accommodate this fix.
- A problem where `main_category_id` and `log_channel_id` weren't updated when their corresponding channel or category get deleted. 

# v2.11.0

### What's new?
- `loglink` command, returns the log link for the current thread.

# v2.10.2

### Changed
- Your logs now track and show edited messages.

# v2.10.1

### Changed
- Use reply author's top role for the mod tag by default.

# v2.10.0

### What's new?
- `anonreply` command to anonymously reply to the recipient. 
The username of the anonymous user defaults to the `mod_tag` (the footer text of a mod reply message) — the avatar defaults to the guild icon URL. However, you can change both of these via the `anon_username`, `anon_avatar_url`, and `anon_tag` config variables. 

### Changed
- Your bot now logs all messages sent in a thread channel, including discussions that take place. You can now toggle to view them in the log viewer app.

# v2.9.4

### Fixed
- Small bug due to a typo.

# v2.9.3

### Changed
- Forgot to enable custom embed colors.

### What's new?
- Ability to set a custom `mod_tag` (the text in the footer of the mod reply embed, which by default says "Moderator")

# v2.9.2

### Changed
- Improve format of thread info embed. Slightly cleaner and simpler now.
- All commands are now blurple instead of green.

### Fixed
- Bug where the close command wouldn't work if you didn't configure a log channel. 

### What's new?
- Ability to set your own custom `mod_color` and `recipient_color` for the thread message embeds.

# v2.9.1

### Changed
- Changed order of arguments for `contact`. This is so that you can use aliases to their full potential. 
- For example: 
  - `contact "Recruitment Category" @somedude`
- You can add an alias by doing: `alias add recruit contact "Recruitment Category"`.
  - Now you can use the alias via: `recruit @somedude`.

# v2.9.0

### What's new?
- New command `note` will add a system message to your thread logs. - - This is useful for noting the context of a conversation.

# v2.8.1

### Fixed
- Fixed bug where thread logs were getting duplicated when using the `contact` command.
- Fixed bug where the wrong key was used for logs, which caused some `log` command log links to point to an HTTP 404 Not Found.
  - A minor oversight from commit 1ba74d9.

# v2.8.0

### Changed
- Major improvement in viewing thread logs.
- Log links are now rendered in HTML instead of plain text.

# v2.7.2

### What's new? 
- `config options` command to see a list of valid config variables that you can modify.

### Security
Thread channels will now default to being private (`@everyone`'s read message perms set to `false`).
  - If the thread creation category could not be resolved.
  - This will save you from some trouble if, for whatever reason, your configuration gets messed up.

# v2.7.1

### Changed

- All reference to "modmail" / "Mod Mail" / "ModMail" are changed to "Modmail".
- `log_channel_id` is now part of the config upon `setup`.
- Added the ability to set where threads are created using the `main_category_id` configuration option.

### Note

- If your Modmail bot was set up a long time ago, you might experience an issue where messages were sent outside of the category.
  - To fix this, set `main_category_id` to the ID of the Modmail category.
  
# v2.7.0

### Changed

- `move` command now syncs thread channel permissions with the destination category.
- `contact` command now supports an optional category argument (where the thread channel will be created).

# v2.6.3

### Fixes
- Fixed small issue with finding threads.

# v2.6.2

### Fixes
- Fixed log URLs for self-hosting users.

# v2.6.1

### Fixed
- Replaced the testing `API_BASE_URL` with the actual URL.

# v2.6.0

### What's new?
- `threads` is now a default alias to `logs`.

### Changed
- Log URLs are moved to their own collection.
- Log URLs are now `https://logs.modmail.tk/LOGKEY`, no more numbers before the log key.
- We still support the numbers to not break everyone's URLs so quickly, but both work at the moment.
- This is a huge change to the backend logging, and there might be migration errors. If so, please contact us in our [Discord server](https://discord.gg/2fMbf2N).

# v2.5.2

### Fixes
- Fixed a bug where requests sent when the API was not ready.

# v2.5.1

### Fixes
- Emergency patch to save configs.

# v2.5.0

### Background
- Bots hosted by Heroku restart at least once every 27 hours.
- During this period, local caches will be deleted, which results in the inability to set the scheduled close time to longer than 24 hours. This update resolves this issue. 
- [PR #135](https://github.com/kyb3r/modmail/pull/135)

### Changed
- Created a new internal config var: `closures`.
- Store closure details into `closures` when the scheduled time isn't "now".
  - Loaded upon bot restart.
  - Deleted when a thread is closed.
- Use `call_later()` instead of `sleep()` for scheduling.

# v2.4.5

### Fixed
Fixed activity setting due to flawed logic in `config.get()` function.

# v2.4.4

### Fixed
Fixed a bug in the `?activity` command where it would fail to set the activity on bot restart if the activity type was `playing`.

# v2.4.3

### Changed
 - Moved self-hosted log viewer to a separate repo.

# v2.4.2

### What's new?
- Ability to set your own Twitch URL for `streaming` activity status.

# v2.4.1

### Fixed
- Small bug in `?activity` command.

# v2.4.0

### What's new?
- Added the `?activity` command for setting the activity
- [PR #131](https://github.com/kyb3r/modmail/pull/131#issue-244686818) this supports multiple activity types (`playing`, `watching`, `listening`, and `streaming`).

### Removed
- Removed the deprecated `status` command.
- This also means you will have to reset your bot status with the `?activity` command, as the `?status` command was removed.

# v2.3.0

### What's new?
- Ability to self-host logs.

### Changed
- Improved format for log channel embeds.
- Roles are now comma-separated in info embed.
- This only applies to separate server setups.

### Fixed
- Bug in subscribe command.
  - It will now unsubscribe after a thread is closed.

# v2.2.0

### What's new?
- Notify command `notify [role]`.
  - Notify a given role or yourself to the next thread message received.
  - Once a thread message is received, you will be pinged once only.

- Subscribe command `sub [role]` / `unsub [role]`.
  - Subscribes yourself or a given role to be notified when thread messages are received.
  - You will be pinged for every thread message received until you unsubscribe.

### Changed
- Slightly improved log channel message format.

# v2.1.1

### Fixed
- Small bug in `close` command.

# v2.1.0

### What's new?
- Ability to set a custom thread-creation-response message.
  - Via `config set thread_creation_response [message]`.

### Changed
- Improve `?logs` command format.
- Improve thread log channel messages to have more relevant info.
- Improve close command.
  - You can now close the thread after a delay and use a custom thread close message.
  - You also now can close a thread silently.

# v2.0.10

### Security
- Fix a bug where blocked users were still able to message Modmail.

# v2.0.9

### What's new?
- Support for custom blocked and sent emoji.
- Use the `config set blocked_emoji [emoji]` or `sent_emoji` commands.

### Fixes
- Support multiple images and file attachments in one message.
- This is only possible on mobile, so its good to handle it in code.

# v2.0.8

### What's new?
- Added the ability to use your own log channel.
  - You can do this via the `config set log_channel_id <id>` command.
- Added the ability to use your own main inbox category.
  - You can do this via the `config set main_category_id <id>` command.

### Changed
- You can now supply a reason when blocking a user.
- Blocked users are now stored in the database instead of in the channel topic.
  - This means you can delete the top channel in the Modmail category now (after migrating the currently blocked users).

# v2.0.7

### What's new?
- Added a `changelog` command to view the bot's changelog within discord.

### Changed
- `update` command now shows the latest changes directly from CHANGELOG.md.
- Auto-update messages also show the latest changes from the GitHub repo.
- Removed the "latest changes" section from the `about` command.

# v2.0.6

### Fixed
- Fix logs sending duplicated thread close logs.
- The bot will now tell you that a user is no longer in the server when you try to reply to a thread.
  - Before this, it looked like you replied to the thread, but in reality, the message was not sent.

# v2.0.5

### Changed
- `alias` command now checks if you are adding a valid alias-command combo.
- Manually deleting a channel will now correctly close the thread and post logs.

# v2.0.4

### Fixed
- Fixed a one-off bug where the channel topic disappears, but Modmail operations should continue.
- Fixed `linked_message_id` issues.

# v2.0.3

### Fixed
- The thread creation embed now shows the correct number of past logs.
- If using a separate server setup, roles in the info embed now are shown as names instead of mentions.
  - This is because you can't mention roles across servers.

# v2.0.2

### Security
- Made the `logs` command require "manage messages" permissions to execute.
  - Before this patch, anyone could use the `logs` commands.

# v2.0.1

### Changed
- Improved `block` / `unblock` commands.
  - They now take a more comprehensive range of arguments: usernames, nicknames, mentions, and user IDs.

### Fixed
- Setup command now configures permissions correctly so that the bot will always be able to see the main operations category.

# v2.0.0

This release introduces the use of our centralized [API service](https://github.com/kyb3r/webserver) to enable dynamic configuration, auto-updates, and thread logs.
To use this release, you must acquire an API token from https://modmail.tk.
Read the updated installation guide [here](https://github.com/kyb3r/modmail/wiki/installation).

### Changed
- Stability improvements through synchronization primitives.
- Refactor thread management and code.
- Update command now uses `api.modmail.tk`.
- `contact` command no longer tells the user you messaged them 👻

### Fixed
- `status` command now changes playing status indefinitely.

### What's new?
- Dynamic `help` command (#84).
- Dynamic configuration through `api.modmail.tk`.
- Thread logs via `logs.modmail.tk` (#78).
  - `log` command added.
- Automatic updates (#73).
- Dynamic command aliases and snippets (#86).
- Optional support for using a separate guild as the operations center (#81).
- NSFW Command to change channels to NSFW (#77).

### Removed
- Removed `archive` command.
  - Explanation: With thread logs (that lasts forever), there's no point in archiving.<|MERGE_RESOLUTION|>--- conflicted
+++ resolved
@@ -6,7 +6,6 @@
 This project mostly adheres to [Semantic Versioning](https://semver.org/spec/v2.0.0.html);
 however, insignificant breaking changes do not guarantee a major version bump, see the reasoning [here](https://github.com/kyb3r/modmail/issues/319). If you're a plugin developer, note the "BREAKING" section.
 
-<<<<<<< HEAD
 # v4.0.0
 
 ### Breaking
@@ -70,7 +69,7 @@
 - Bump lottie to v0.6.11
 - Remove deprecated `core/decorators.py` from v3.3.0
 
-# v3.10.3
+# v3.10.4
 
 ### Improved
 
@@ -83,15 +82,13 @@
 ### Internal
 
 - Set `LOG_DISCORD` environment variable to the logger level and log discord events.
-=======
+
 # v3.10.3
 This is a hotfix for contact command.
 
 ### Fixed
 
 - Fixed a bug where contacting with no category argument defaults to the top category.
-
->>>>>>> be14cca8
 
 # v3.10.2
 This is a hotfix for react to contact.
