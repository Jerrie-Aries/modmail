import asyncio
import importlib
import json
import logging
import os
import random
import shutil
import site
import stat
import subprocess
import sys
from difflib import get_close_matches

import discord
from discord.ext import commands
from discord.utils import async_all
from pkg_resources import parse_version

from core import checks
from core.models import PermissionLevel
from core.paginator import PaginatorSession
from core.utils import error, info

logger = logging.getLogger("Modmail")


class DownloadError(Exception):
    pass


class Plugins(commands.Cog):
    """
    Plugins expand Modmail functionality by allowing third-party addons.

    These addons could have a range of features from moderation to simply
    making your life as a moderator easier!
    Learn how to create a plugin yourself here:
    https://github.com/kyb3r/modmail/wiki/Plugins
    """

    def __init__(self, bot):
        self.bot = bot
        self.registry = {}
        self.bot.loop.create_task(self.download_initial_plugins())
        self.bot.loop.create_task(self.populate_registry())

    async def populate_registry(self):
        url = "https://raw.githubusercontent.com/kyb3r/modmail/master/plugins/registry.json"
        async with self.bot.session.get(url) as resp:
            self.registry = json.loads(await resp.text())

    @staticmethod
    def _asubprocess_run(cmd):
        return subprocess.run(cmd, shell=True, check=True, capture_output=True)

    @staticmethod
    def parse_plugin(name):
        # returns: (username, repo, plugin_name, branch)
        # default branch = master
        try:
            result = name.split("/")
            result[2] = "/".join(result[2:])
            if '@' in result[2]:
                # branch is specified
                # for example, fourjr/modmail-plugins/welcomer@develop is a valid name
                branchsplit_result = result[2].split('@')
                result.append(branchsplit_result[-1])
                result[2] = '@'.join(branchsplit_result[:-1])
            else:
                result.append('master')

        except IndexError:
            return None

        return tuple(result)

    async def download_initial_plugins(self):
        await self.bot._connected.wait()

        for i in self.bot.config.plugins:
            username, repo, name, branch = self.parse_plugin(i)

            try:
                await self.download_plugin_repo(username, repo, branch)
            except DownloadError as exc:
                msg = f"{username}/{repo}@{branch} - {exc}"
                logger.error(error(msg))
            else:
                try:
                    await self.load_plugin(username, repo, name, branch)
                except DownloadError as exc:
                    msg = f"{username}/{repo}@{branch}[{name}] - {exc}"
                    logger.error(error(msg))
<<<<<<< HEAD
                    
    async def download_plugin_repo(self, username, repo):
=======

        await async_all(
            env() for env in self.bot.extra_events.get("on_plugin_ready", [])
        )

        logger.debug(info("on_plugin_ready called."))

    async def download_plugin_repo(self, username, repo, branch):
>>>>>>> c711304a
        try:
            cmd  = f"git clone https://github.com/{username}/{repo} "
            cmd += f"plugins/{username}-{repo}-{branch} "
            cmd += f"-b {branch} -q"

            await self.bot.loop.run_in_executor(None, self._asubprocess_run, cmd)
            # -q (quiet) so there's no terminal output unless there's an error
        except subprocess.CalledProcessError as exc:
            err = exc.stderr.decode("utf-8").strip()

            if not err.endswith("already exists and is not an empty directory."):
                # don't raise error if the plugin folder exists
                msg = f'Download Error: {username}/{repo}@{branch}'
                logger.error(msg)
                raise DownloadError(err) from exc

    async def load_plugin(self, username, repo, plugin_name, branch):
        ext = f"plugins.{username}-{repo}-{branch}.{plugin_name}.{plugin_name}"
        dirname = f"plugins/{username}-{repo}-{branch}/{plugin_name}"

        if "requirements.txt" in os.listdir(dirname):
            # Install PIP requirements
            try:
                if os.name == "nt":  # Windows
                    await self.bot.loop.run_in_executor(
                        None,
                        self._asubprocess_run,
                        f"pip install -r {dirname}/requirements.txt --user -q -q",
                    )
                else:
                    await self.bot.loop.run_in_executor(
                        None,
                        self._asubprocess_run,
                        f"python3 -m pip install -U -r {dirname}/"
                        "requirements.txt --user -q -q",
                    )
                    # -q -q (quiet)
                    # so there's no terminal output unless there's an error
            except subprocess.CalledProcessError as exc:
                err = exc.stderr.decode("utf8").strip()

                if err:
                    msg = f'Requirements Download Error: {username}/{repo}@{branch}[{plugin_name}]'
                    logger.error(error(msg))
                    raise DownloadError(
                        f"Unable to download requirements: ```\n{err}\n```"
                    ) from exc
            else:
                if not os.path.exists(site.USER_SITE):
                    os.makedirs(site.USER_SITE)

                sys.path.insert(0, site.USER_SITE)

        await asyncio.sleep(0.5)
        try:
            self.bot.load_extension(ext)
        except commands.ExtensionError as exc:
            msg = f'Plugin Load Failure: {username}/{repo}@{branch}[{plugin_name}]'
            logger.error(error(msg))
            raise DownloadError("Invalid plugin") from exc
        else:
            msg = f"Loaded Plugin: {username}/{repo}@{branch}[{plugin_name}]"
            logger.info(info(msg))

    @commands.group(aliases=["plugins"], invoke_without_command=True)
    @checks.has_permissions(PermissionLevel.OWNER)
    async def plugin(self, ctx):
        """Plugin handler. Controls the plugins in the bot."""

        await ctx.send_help(ctx.command)

    @plugin.command(name="add", aliases=["install"])
    @checks.has_permissions(PermissionLevel.OWNER)
    async def plugin_add(self, ctx, *, plugin_name: str):
        """Add a plugin."""

        if plugin_name in self.registry:
            details = self.registry[plugin_name]
            plugin_name = details["repository"] + "/" + plugin_name + "@" + details["branch"]
            required_version = details["bot_version"]

            if parse_version(self.bot.version) < parse_version(required_version):
                embed = discord.Embed(
                    description=f"Your bot's version is too low. This plugin requires version `{required_version}`.",
                    color=self.bot.main_color,
                )
                return await ctx.send(embed=embed)

        if plugin_name in self.bot.config.plugins:
            embed = discord.Embed(
                description="This plugin is already installed.",
                color=self.bot.main_color,
            )
            return await ctx.send(embed=embed)

        if plugin_name in self.bot.cogs.keys():
            # another class with the same name
            embed = discord.Embed(
                description="There's another cog installed with the same name.",
                color=self.bot.main_color,
            )
            return await ctx.send(embed=embed)

        embed = discord.Embed(
            description="Downloading this plugin...", color=self.bot.main_color
        )
        await ctx.send(embed=embed)

        async with ctx.typing():
            if len(plugin_name.split("/")) >= 3:
                username, repo, name, branch = self.parse_plugin(plugin_name)

                try:
                    await self.download_plugin_repo(username, repo, branch)
                except DownloadError as exc:
                    embed = discord.Embed(
                        description=f"Unable to fetch this plugin from Github: `{exc}`.",
                        color=self.bot.main_color,
                    )
                    return await ctx.send(embed=embed)

                importlib.invalidate_caches()

                try:
                    await self.load_plugin(username, repo, name, branch)
                except Exception as exc:
                    embed = discord.Embed(
                        description=f"Unable to load this plugin: `{exc}`.",
                        color=self.bot.main_color,
                    )
                    return await ctx.send(embed=embed)

                # if it makes it here, it has passed all checks and should
                # be entered into the config

                self.bot.config.plugins.append(plugin_name)
                await self.bot.config.update()

                embed = discord.Embed(
                    description="The plugin is installed.\n"
                    "*Please note: Any plugin that you install is at your **own risk***",
                    color=self.bot.main_color,
                )
                await ctx.send(embed=embed)
            else:
                embed = discord.Embed(
                    description="Invalid plugin name format: use username/repo/plugin.",
                    color=self.bot.main_color,
                )
                await ctx.send(embed=embed)

    @plugin.command(name="remove", aliases=["del", "delete", "rm"])
    @checks.has_permissions(PermissionLevel.OWNER)
    async def plugin_remove(self, ctx, *, plugin_name: str):
        """Remove a plugin."""

        if plugin_name in self.registry:
            details = self.registry[plugin_name]
            plugin_name = details["repository"] + "/" + plugin_name + "@" + details["branch"]

        if plugin_name in self.bot.config.plugins:
            try:
                username, repo, name, branch = self.parse_plugin(plugin_name)

                self.bot.unload_extension(f"plugins.{username}-{repo}-{branch}.{name}.{name}")
            except Exception:
                pass

            self.bot.config.plugins.remove(plugin_name)

            try:
                # BUG: Local variables 'username' and 'repo' might be referenced before assignment
                if not any(
                    i.startswith(f"{username}/{repo}") for i in self.bot.config.plugins
                ):
                    # if there are no more of such repos, delete the folder
                    def onerror(func, path, exc_info):  # pylint: disable=W0613
                        if not os.access(path, os.W_OK):
                            # Is the error an access error?
                            os.chmod(path, stat.S_IWUSR)
                            func(path)

                    shutil.rmtree(f"plugins/{username}-{repo}-{branch}", onerror=onerror)
            except Exception as exc:
                logger.error(str(exc))
                self.bot.config.plugins.append(plugin_name)
                logger.error(error(exc))
                raise exc

            await self.bot.config.update()

            embed = discord.Embed(
                description="The plugin is uninstalled and all its data is erased.",
                color=self.bot.main_color,
            )
            await ctx.send(embed=embed)
        else:
            embed = discord.Embed(
                description="That plugin is not installed.", color=self.bot.main_color
            )
            await ctx.send(embed=embed)

    @plugin.command(name="update")
    @checks.has_permissions(PermissionLevel.OWNER)
    async def plugin_update(self, ctx, *, plugin_name: str):
        """Update a plugin."""

        if plugin_name in self.registry:
            details = self.registry[plugin_name]
            plugin_name = details["repository"] + "/" + plugin_name + "@" + details["branch"]

        if plugin_name not in self.bot.config.plugins:
            embed = discord.Embed(
                description="That plugin is not installed.", color=self.bot.main_color
            )
            return await ctx.send(embed=embed)

        async with ctx.typing():
            username, repo, name, branch = self.parse_plugin(plugin_name)

            try:
                cmd = f"cd plugins/{username}-{repo}-{branch} && git reset --hard origin/{branch} && git fetch --all && git pull"
                cmd = await self.bot.loop.run_in_executor(
                    None, self._asubprocess_run, cmd
                )
            except subprocess.CalledProcessError as exc:
                err = exc.stderr.decode("utf8").strip()

                embed = discord.Embed(
                    description=f"An error occured while updating: {err}.",
                    color=self.bot.main_color,
                )
                await ctx.send(embed=embed)

            else:
                output = cmd.stdout.decode("utf8").strip()

                embed = discord.Embed(
                    description=f"```\n{output}\n```", color=self.bot.main_color
                )
                await ctx.send(embed=embed)

                if output != "Already up to date.":
                    # repo was updated locally, now perform the cog reload
                    ext = f"plugins.{username}-{repo}-{branch}.{name}.{name}"
                    self.bot.unload_extension(ext)

                    try:
                        await self.load_plugin(username, repo, name, branch)
                    except DownloadError as exc:
                        em = discord.Embed(
                            description=f"Unable to start the plugin: `{exc}`.",
                            color=self.bot.main_color,
                        )
                        await ctx.send(embed=em)

    @plugin.command(name="enabled", aliases=["installed"])
    @checks.has_permissions(PermissionLevel.OWNER)
    async def plugin_enabled(self, ctx):
        """Shows a list of currently enabled plugins."""

        if self.bot.config.plugins:
            msg = "```\n" + "\n".join(self.bot.config.plugins) + "\n```"
            embed = discord.Embed(description=msg, color=self.bot.main_color)
            await ctx.send(embed=embed)
        else:
            embed = discord.Embed(
                description="There are no plugins installed.", color=self.bot.main_color
            )
            await ctx.send(embed=embed)

    @plugin.group(
        invoke_without_command=True, name="registry", aliases=["list", "info"]
    )
    @checks.has_permissions(PermissionLevel.OWNER)
    async def plugin_registry(self, ctx, *, plugin_name: str = None):
        """Shows a list of all approved plugins."""

        await self.populate_registry()

        embeds = []

        registry = list(self.registry.items())
        random.shuffle(registry)

        def find_index(find_name):
            for i, (n, _) in enumerate(registry):
                if find_name == n:
                    return i

        index = 0
        if plugin_name in self.registry:
            index = find_index(plugin_name)
        elif plugin_name is not None:
            embed = discord.Embed(
                color=discord.Color.red(),
                description=f'Could not find a plugin with name "{plugin_name}" within the registry.',
            )

            matches = get_close_matches(plugin_name, self.registry.keys())

            if matches:
                embed.add_field(
                    name="Perhaps you meant:",
                    value="\n".join(f"`{m}`" for m in matches),
                )

            return await ctx.send(embed=embed)

        for name, details in registry:
            repo = f"https://github.com/{details['repository']}"
            url = f"{repo}/tree/master/{name}"

            embed = discord.Embed(
                color=self.bot.main_color,
                description=details["description"],
                url=repo,
                title=details["repository"],
            )

            embed.add_field(
                name="Installation", value=f"```{self.bot.prefix}plugins add {name}```"
            )

            embed.set_author(
                name=details["title"], icon_url=details.get("icon_url"), url=url
            )
            if details.get("thumbnail_url"):
                embed.set_thumbnail(url=details.get("thumbnail_url"))
            if details.get("image_url"):
                embed.set_image(url=details.get("image_url"))

            embeds.append(embed)

        paginator = PaginatorSession(ctx, *embeds)
        paginator.current = index
        await paginator.run()

    @plugin_registry.command(name="compact")
    async def plugin_registry_compact(self, ctx):
        """Shows a compact view of all plugins within the registry."""

        await self.populate_registry()

        registry = list(self.registry.items())
        registry.sort(key=lambda elem: elem[0])

        pages = [""]

        for name, details in registry:
            repo = f"https://github.com/{details['repository']}"
            url = f"{repo}/tree/{details['branch']}/{name}"
            desc = details["description"].replace("\n", "")
            fmt = f"[`{name}`]({url}) - {desc}"
            length = len(fmt) - len(url) - 4
            fmt = fmt[: 75 + len(url)].strip() + "..." if length > 75 else fmt
            if len(fmt) + len(pages[-1]) >= 2048:
                pages.append(fmt + "\n")
            else:
                pages[-1] += fmt + "\n"

        embeds = []

        for page in pages:
            embed = discord.Embed(color=self.bot.main_color, description=page)
            embed.set_author(name="Plugin Registry", icon_url=self.bot.user.avatar_url)
            embeds.append(embed)

        paginator = PaginatorSession(ctx, *embeds)
        await paginator.run()


def setup(bot):
    bot.add_cog(Plugins(bot))<|MERGE_RESOLUTION|>--- conflicted
+++ resolved
@@ -91,19 +91,8 @@
                 except DownloadError as exc:
                     msg = f"{username}/{repo}@{branch}[{name}] - {exc}"
                     logger.error(error(msg))
-<<<<<<< HEAD
-                    
-    async def download_plugin_repo(self, username, repo):
-=======
-
-        await async_all(
-            env() for env in self.bot.extra_events.get("on_plugin_ready", [])
-        )
-
-        logger.debug(info("on_plugin_ready called."))
 
     async def download_plugin_repo(self, username, repo, branch):
->>>>>>> c711304a
         try:
             cmd  = f"git clone https://github.com/{username}/{repo} "
             cmd += f"plugins/{username}-{repo}-{branch} "
